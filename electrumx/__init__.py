--- conflicted
+++ resolved
@@ -1,8 +1,4 @@
-<<<<<<< HEAD
-version = 'ElectrumX 1.8.1-dev'
-=======
-version = 'ElectrumX 1.8.1'
->>>>>>> ab848ed3
+version = 'ElectrumX 1.8.2-dev'
 version_short = version.split()[-1]
 
 from electrumx.server.controller import Controller
